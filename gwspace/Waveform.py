--- conflicted
+++ resolved
@@ -386,14 +386,9 @@
                 'eccentricity': self.eccentricity}
         return args
 
-<<<<<<< HEAD
-    def get_ori_waveform(self, delta_f=None, f_min=None, f_max=None, hphc=False, space_cutoff=False):
-        """ Generate F-Domain eccentric waveform for TDI response. (EccentricFD) """
-=======
     def get_hphc(self, delta_f=None, f_min=None, f_max=1., f_ref=0., space_cutoff=False):
         from pyEccentricFD import gen_ecc_fd_waveform
 
->>>>>>> d409f5a0
         if not f_min:
             f_min = self.f_min
         if not f_max:
@@ -438,12 +433,8 @@
             wf_tf.append((h_p, h_c, tf_vec))
         return tuple(wf_tf), f_series
 
-<<<<<<< HEAD
-    def get_tdi_response(self, delta_f=None, f_min=None, f_max=None, channel='AET', det='TQ', TDIgen=1, **kwargs):
-=======
     def get_tdi_response(self, delta_f=None, f_min=None, f_max=1., f_ref=0., f_series=None,
                          channel='AET', det='TQ', TDIgen=1, **kwargs):
->>>>>>> d409f5a0
         """ Generate F-Domain TDI response for eccentric waveform (EccentricFD).
          If f_series is not given, it will generate waveform using delta_f, f_min, f_max.
          Although the eccentric waveform also have (l, m)=(2,2), it has eccentric harmonics,
